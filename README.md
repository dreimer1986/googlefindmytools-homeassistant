# GoogleFindMyTools

This repository includes some useful tools that reimplement parts of Google's Find My Device Network. Note that the code of this repo is still very experimental.

### What's possible?
Currently, it is possible to query Find My Device trackers and Android devices, read out their E2EE keys, and decrypt encrypted locations sent from the Find My Device network. You can also send register your own ESP32- or Zephyr-based trackers, as described below.

### How to use
- All packages in requirements.txt need to be installed: `pip install -r requirements.txt`
- The latest version of Google Chrome needs to be installed on your system.
- You can try out this code by running [main.py](main.py): `python main.py`

### Known Issues
- There seem to be issues with the package "undetected-chromedriver" not detecting Chrome on Windows and ARM Linux. macOS is working fine.
- No support for trackers using the P-256 curve and 32-Byte advertisements. Regular trackers don't seem to use this curve at all - I can only confirm that it is used with Sony's WH1000XM5 headphones.

### Firmware for custom ESP32-based trackers
If you want to use an ESP32 as a custom Find My Device tracker, you can find the firmware in the folder ESP32Firmware. To register a new tracker, run main.py and press 'r' if you are asked to. Afterward, follow the instructions on-screen.

For more information, check the [README in the ESP32Firmware folder](ESP32Firmware/README.md).

<<<<<<< HEAD
### Firmware for custom Zephyr-based trackers
If you want to use a Zephyr-supported BLE device (e.g. nRF51/52) as a custom Find My Device tracker, you can find the firmware in the folder ZephyrFirmware. To register a new tracker, run main.py and press 'r' if you are asked to. Afterward, follow the instructions on-screen.

For more information, check the [README in the ZephyrFirmware folder](ZephyrFirmware/README.md).
=======
### iOS App
You can also use my [iOS App](https://testflight.apple.com/join/rGqa2mTe) to access your Find My Device trackers on the go.
>>>>>>> 1f5bf205
<|MERGE_RESOLUTION|>--- conflicted
+++ resolved
@@ -19,12 +19,10 @@
 
 For more information, check the [README in the ESP32Firmware folder](ESP32Firmware/README.md).
 
-<<<<<<< HEAD
 ### Firmware for custom Zephyr-based trackers
 If you want to use a Zephyr-supported BLE device (e.g. nRF51/52) as a custom Find My Device tracker, you can find the firmware in the folder ZephyrFirmware. To register a new tracker, run main.py and press 'r' if you are asked to. Afterward, follow the instructions on-screen.
 
 For more information, check the [README in the ZephyrFirmware folder](ZephyrFirmware/README.md).
-=======
+
 ### iOS App
-You can also use my [iOS App](https://testflight.apple.com/join/rGqa2mTe) to access your Find My Device trackers on the go.
->>>>>>> 1f5bf205
+You can also use my [iOS App](https://testflight.apple.com/join/rGqa2mTe) to access your Find My Device trackers on the go.